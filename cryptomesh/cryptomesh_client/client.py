from typing import Optional, Dict, Any, List
from cryptomesh.log.logger import get_logger
from cryptomesh.policies import CMPolicyManager
from cryptomesh.cryptomesh_client.models.service import ServiceModel
from cryptomesh.cryptomesh_client.models.function import FunctionModel
from cryptomesh.cryptomesh_client.models.microservice import MicroserviceModel
from cryptomesh.cryptomesh_client.models.endpoint import EndpointModel
from cryptomesh.cryptomesh_client.models.security_policy import SecurityPolicyModel
from cryptomesh.cryptomesh_client.models.role import RoleModel
from cryptomesh.cryptomesh_client.models.function_state import FunctionStateModel
from cryptomesh.cryptomesh_client.models.function_result import FunctionResultModel
from cryptomesh.cryptomesh_client.models.endpoint_state import EndpointStateModel
from cryptomesh.errors import (
    CryptoMeshError,
    NotFoundError,
    ValidationError,
    InvalidYAML,
    CreationError,
    UnauthorizedError,
    FunctionNotFound,
)
import httpx
import json
import time
<<<<<<< HEAD
=======
from typing import Optional, Dict, Any, List
from cryptomesh.log.logger import get_logger
from cryptomesh.models import * 
from option import Ok,Err,Result
>>>>>>> cc79f78d

L = get_logger("cryptomesh-client")

class CryptoMeshClient:
    def __init__(self, base_url: str, token: Optional[str] = None):
        self.base_url = base_url.rstrip("/")
        self.headers = {"Content-Type": "application/json"}
        if token:
            self.headers["Authorization"] = f"Bearer {token}"

<<<<<<< HEAD
    async def interpret(self, policy_file: str):
        logger = get_logger(__name__)
        
        try:
            manager = CMPolicyManager(policy_file)
            models = manager.as_models()
        except Exception as e:
            logger.error({
                "event": "POLICY.LOAD.FAIL",
                "reason": str(e),
                "policy_file": policy_file
            }, exc_info=True)
            raise InvalidYAML(f"Failed to load policy file: {str(e)}")

        # Crear endpoints
        for eid, endpoint in models["endpoints"].items():
            try:
                await self.create_endpoint(endpoint)
                logger.info({"event": "ENDPOINT.CREATED", "id": eid})
            except Exception as e:
                logger.error(CreationError("endpoint", eid, e).to_dict())

        # Crear funciones
        for fid, function in models["functions"].items():
            try:
                await self.create_function(function)
                logger.info({"event": "FUNCTION.CREATED", "id": fid})
            except Exception as e:
                logger.error(CreationError("function", fid, e).to_dict())

        # Crear microservicios
        for msid, microservice in models["microservices"].items():
            try:
                await self.create_microservice(microservice)
                logger.info({"event": "MICROSERVICE.CREATED", "id": msid})
            except Exception as e:
                logger.error(CreationError("microservice", msid, e).to_dict())

        # Crear servicios
        for sid, service in models["services"].items():
            try:
                await self.create_service(service)
                logger.info({"event": "SERVICE.CREATED", "id": sid})
            except Exception as e:
                logger.error(CreationError("service", sid, e).to_dict())

    async def _handle_response(self, response: httpx.Response) -> Any:
        """Centralized response handler with custom error processing"""
        if response.is_success:
            return response.json() if response.content else {}
        
        try:
            error_data = response.json()
            message = error_data.get("message", response.text)
            code = error_data.get("code", "unknown_error")
        except json.JSONDecodeError:
            message = response.text
            code = "unknown_error"
        
        if response.status_code == 400:
            if code == "invalid_yaml":
                raise InvalidYAML(message)
            elif code == "validation_error":
                raise ValidationError(message)
            else:
                raise CryptoMeshError(message, code)
        elif response.status_code == 401:
            raise UnauthorizedError(message)
        elif response.status_code == 404:
            if code == "function_not_found":
                raise FunctionNotFound(message.split("'")[1])
            else:
                raise NotFoundError(message.split("'")[1] if "'" in message else message)
        elif response.status_code == 422:
            raise ValidationError(message)
        else:
            raise CryptoMeshError(message, code)

    # -------------------- Function Methods --------------------
    async def create_function(self, function: FunctionModel) -> FunctionModel:
        payload = json.loads(function.model_dump_json(by_alias=True))
        try:
            data = await self._post("/api/v1/functions/", payload)
            return FunctionModel(**data)
        except Exception as e:
            raise CreationError("function", function.function_id, e) from e
=======
    # -------------------- Function --------------------

    async def create_function(self, function: FunctionModel) -> Result[FunctionModel,Exception]:
        payload = json.loads(function.model_dump_json(by_alias=True))
        data = await self._post("/api/v1/functions/", payload)
        return data
        # return FunctionModel(**data)
>>>>>>> cc79f78d

    async def get_function(self, function_id: str) -> FunctionModel:
        data = await self._get(f"/api/v1/functions/{function_id}/")
        return FunctionModel(**data)

    async def list_functions(self) -> List[FunctionModel]:
        data = await self._get("/api/v1/functions/")
        return [FunctionModel(**item) for item in data]

    async def delete_function(self, function_id: str) -> bool:
        await self._delete(f"/api/v1/functions/{function_id}/")
        return True

    # -------------------- Service Methods --------------------
    async def create_service(self, service: ServiceModel) -> ServiceModel:
        payload = json.loads(service.model_dump_json(by_alias=True))
        try:
            data = await self._post("/api/v1/services/", payload)
            return ServiceModel(**data)
        except Exception as e:
            raise CreationError("service", service.service_id, e) from e

    async def get_service(self, service_id: str) -> ServiceModel:
        data = await self._get(f"/api/v1/services/{service_id}/")
        return ServiceModel(**data)

    async def list_services(self) -> List[ServiceModel]:
        data = await self._get("/api/v1/services/")
        return [ServiceModel(**item) for item in data]

    async def delete_service(self, service_id: str) -> bool:
        await self._delete(f"/api/v1/services/{service_id}/")
        return True

    # -------------------- Microservice Methods --------------------
    async def create_microservice(self, microservice: MicroserviceModel) -> MicroserviceModel:
        payload = json.loads(microservice.model_dump_json(by_alias=True))
        try:
            data = await self._post("/api/v1/microservices/", payload)
            return MicroserviceModel(**data)
        except Exception as e:
            raise CreationError("microservice", microservice.microservice_id, e) from e

    async def get_microservice(self, microservice_id: str) -> MicroserviceModel:
        data = await self._get(f"/api/v1/microservices/{microservice_id}/")
        return MicroserviceModel(**data)

    async def list_microservices(self) -> List[MicroserviceModel]:
        data = await self._get("/api/v1/microservices/")
        return [MicroserviceModel(**item) for item in data]

    async def delete_microservice(self, microservice_id: str) -> bool:
        await self._delete(f"/api/v1/microservices/{microservice_id}/")
        return True

    # -------------------- Endpoint Methods --------------------
    async def create_endpoint(self, endpoint: EndpointModel) -> EndpointModel:
        payload = json.loads(endpoint.model_dump_json(by_alias=True))
        try:
            data = await self._post("/api/v1/endpoints/", payload)
            return EndpointModel(**data)
        except Exception as e:
            raise CreationError("endpoint", endpoint.endpoint_id, e) from e

    async def get_endpoint(self, endpoint_id: str) -> EndpointModel:
        data = await self._get(f"/api/v1/endpoints/{endpoint_id}/")
        return EndpointModel(**data)

    async def list_endpoints(self) -> List[EndpointModel]:
        data = await self._get("/api/v1/endpoints/")
        return [EndpointModel(**item) for item in data]

    async def delete_endpoint(self, endpoint_id: str) -> bool:
        await self._delete(f"/api/v1/endpoints/{endpoint_id}/")
        return True

    # -------------------- SecurityPolicy Methods --------------------
    async def create_security_policy(self, policy: SecurityPolicyModel) -> SecurityPolicyModel:
        payload = json.loads(policy.model_dump_json(by_alias=True))
        try:
            data = await self._post("/api/v1/security-policies/", payload)
            return SecurityPolicyModel(**data)
        except Exception as e:
            raise CreationError("security policy", policy.id, e) from e

    async def get_security_policy(self, sp_id: str) -> SecurityPolicyModel:
        data = await self._get(f"/api/v1/security-policies/{sp_id}/")
        return SecurityPolicyModel(**data)

    async def list_security_policies(self) -> List[SecurityPolicyModel]:
        data = await self._get("/api/v1/security-policies/")
        return [SecurityPolicyModel(**item) for item in data]

    async def delete_security_policy(self, sp_id: str) -> bool:
        await self._delete(f"/api/v1/security-policies/{sp_id}/")
        return True

    # -------------------- Role Methods --------------------
    async def create_role(self, role: RoleModel) -> RoleModel:
        payload = json.loads(role.model_dump_json(by_alias=True))
        try:
            data = await self._post("/api/v1/roles/", payload)
            return RoleModel(**data)
        except Exception as e:
            raise CreationError("role", role.id, e) from e

    async def get_role(self, role_id: str) -> RoleModel:
        data = await self._get(f"/api/v1/roles/{role_id}/")
        return RoleModel(**data)

    async def list_roles(self) -> List[RoleModel]:
        data = await self._get("/api/v1/roles/")
        return [RoleModel(**item) for item in data]

    async def delete_role(self, role_id: str) -> bool:
        await self._delete(f"/api/v1/roles/{role_id}/")
        return True

    # -------------------- FunctionState Methods --------------------
    async def list_function_states(self) -> List[FunctionStateModel]:
        data = await self._get("/api/v1/function-states/")
        return [FunctionStateModel(**item) for item in data]

    # -------------------- FunctionResult Methods --------------------
    async def list_function_results(self) -> List[FunctionResultModel]:
        data = await self._get("/api/v1/function-results/")
        return [FunctionResultModel(**item) for item in data]

    # -------------------- EndpointState Methods --------------------
    async def list_endpoint_states(self) -> List[EndpointStateModel]:
        data = await self._get("/api/v1/endpoint-states/")
        return [EndpointStateModel(**item) for item in data]

    async def get_endpoint_state(self, state_id: str) -> EndpointStateModel:
        data = await self._get(f"/api/v1/endpoint-states/{state_id}/")
        return EndpointStateModel(**data)

    async def delete_endpoint_state(self, state_id: str) -> bool:
        await self._delete(f"/api/v1/endpoint-states/{state_id}/")
        return True

    # -------------------- Core HTTP Methods --------------------
    async def _get(self, path: str, headers: Dict[str, str] = {}) -> Any:
        url = f"{self.base_url}{path}"
        full_headers = {**self.headers, **headers}
        t1 = time.time()
        async with httpx.AsyncClient(headers=full_headers, follow_redirects=True) as client:
            response = await client.get(url)
        L.info({
            "event": "GET", 
            "path": path, 
            "status": response.status_code, 
            "elapsed": round(time.time() - t1, 3)
        })
        return await self._handle_response(response)

<<<<<<< HEAD
    async def _post(self, path: str, payload: Dict[str, Any], headers: Dict[str, str] = {}) -> Any:
        url = f"{self.base_url}{path}"
        full_headers = {**self.headers, **headers}
        t1 = time.time()
        async with httpx.AsyncClient(headers=full_headers, follow_redirects=True) as client:
            response = await client.post(url, json=payload)
        L.info({
            "event": "POST",
            "path": path,
            "status": response.status_code,
            "elapsed": round(time.time() - t1, 3)
        })
        return await self._handle_response(response)
=======
    async def _post(self, path: str, payload: Dict[str, Any], headers: Dict[str, str] = {}) -> Result[Any,Exception]:
        try:
            url = f"{self.base_url}{path}"
            full_headers = {**self.headers, **headers}
            t1 = time.time()
            async with httpx.AsyncClient(headers=full_headers, follow_redirects=True) as client:
                response = await client.post(url, json=payload)
            L.info({"event": "POST", "path": path, "status": response.status_code, "elapsed": round(time.time() - t1, 3)})
            response.raise_for_status()
            return Ok(response.json() if response.content else {})
        except Exception as e:
            return Err(e)
>>>>>>> cc79f78d

    async def _put(self, path: str, payload: Any, headers: Dict[str, str] = {}) -> Any:
        url = f"{self.base_url}{path}"
        full_headers = {**self.headers, **headers}
        t1 = time.time()
        async with httpx.AsyncClient(headers=full_headers, follow_redirects=True) as client:
            response = await client.put(url, json=payload)
        L.info({
            "event": "PUT",
            "path": path,
            "status": response.status_code,
            "elapsed": round(time.time() - t1, 3)
        })
        return await self._handle_response(response)

    async def _delete(self, path: str, headers: Dict[str, str] = {}) -> Any:
        url = f"{self.base_url}{path}"
        full_headers = {**self.headers, **headers}
        t1 = time.time()
        async with httpx.AsyncClient(headers=full_headers, follow_redirects=True) as client:
            response = await client.delete(url)
        L.info({
            "event": "DELETE",
            "path": path,
            "status": response.status_code,
            "elapsed": round(time.time() - t1, 3)
        })
        return await self._handle_response(response)<|MERGE_RESOLUTION|>--- conflicted
+++ resolved
@@ -5,11 +5,6 @@
 from cryptomesh.cryptomesh_client.models.function import FunctionModel
 from cryptomesh.cryptomesh_client.models.microservice import MicroserviceModel
 from cryptomesh.cryptomesh_client.models.endpoint import EndpointModel
-from cryptomesh.cryptomesh_client.models.security_policy import SecurityPolicyModel
-from cryptomesh.cryptomesh_client.models.role import RoleModel
-from cryptomesh.cryptomesh_client.models.function_state import FunctionStateModel
-from cryptomesh.cryptomesh_client.models.function_result import FunctionResultModel
-from cryptomesh.cryptomesh_client.models.endpoint_state import EndpointStateModel
 from cryptomesh.errors import (
     CryptoMeshError,
     NotFoundError,
@@ -22,13 +17,10 @@
 import httpx
 import json
 import time
-<<<<<<< HEAD
-=======
 from typing import Optional, Dict, Any, List
 from cryptomesh.log.logger import get_logger
 from cryptomesh.models import * 
 from option import Ok,Err,Result
->>>>>>> cc79f78d
 
 L = get_logger("cryptomesh-client")
 
@@ -39,7 +31,6 @@
         if token:
             self.headers["Authorization"] = f"Bearer {token}"
 
-<<<<<<< HEAD
     async def interpret(self, policy_file: str):
         logger = get_logger(__name__)
         
@@ -119,22 +110,11 @@
             raise CryptoMeshError(message, code)
 
     # -------------------- Function Methods --------------------
-    async def create_function(self, function: FunctionModel) -> FunctionModel:
-        payload = json.loads(function.model_dump_json(by_alias=True))
-        try:
-            data = await self._post("/api/v1/functions/", payload)
-            return FunctionModel(**data)
-        except Exception as e:
-            raise CreationError("function", function.function_id, e) from e
-=======
-    # -------------------- Function --------------------
-
-    async def create_function(self, function: FunctionModel) -> Result[FunctionModel,Exception]:
+    async def create_function(self, function: FunctionModel) -> Result[FunctionModel,CryptoMeshError]:
         payload = json.loads(function.model_dump_json(by_alias=True))
         data = await self._post("/api/v1/functions/", payload)
         return data
         # return FunctionModel(**data)
->>>>>>> cc79f78d
 
     async def get_function(self, function_id: str) -> FunctionModel:
         data = await self._get(f"/api/v1/functions/{function_id}/")
@@ -291,21 +271,6 @@
         })
         return await self._handle_response(response)
 
-<<<<<<< HEAD
-    async def _post(self, path: str, payload: Dict[str, Any], headers: Dict[str, str] = {}) -> Any:
-        url = f"{self.base_url}{path}"
-        full_headers = {**self.headers, **headers}
-        t1 = time.time()
-        async with httpx.AsyncClient(headers=full_headers, follow_redirects=True) as client:
-            response = await client.post(url, json=payload)
-        L.info({
-            "event": "POST",
-            "path": path,
-            "status": response.status_code,
-            "elapsed": round(time.time() - t1, 3)
-        })
-        return await self._handle_response(response)
-=======
     async def _post(self, path: str, payload: Dict[str, Any], headers: Dict[str, str] = {}) -> Result[Any,Exception]:
         try:
             url = f"{self.base_url}{path}"
@@ -318,7 +283,6 @@
             return Ok(response.json() if response.content else {})
         except Exception as e:
             return Err(e)
->>>>>>> cc79f78d
 
     async def _put(self, path: str, payload: Any, headers: Dict[str, str] = {}) -> Any:
         url = f"{self.base_url}{path}"
