--- conflicted
+++ resolved
@@ -1,8 +1,38 @@
 import pytest
+import pytest_asyncio
 from cryptomesh.dtos.activeobject_dto import ActiveObjectCreateDTO
+from axo.storage.services import MictlanXStorageService
+from mictlanx import AsyncClient
+import os
 
-<<<<<<< HEAD
+MICTLANX_URI = os.environ.get("MICTLANX_URI", "mictlanx://mictlanx-router-0@localhost:60666?/api_version=4&protocol=http")
 
+@pytest.fixture(scope="session")
+def axo_storage_service() -> MictlanXStorageService:
+    MICTLANX = AsyncClient(
+        uri              = MICTLANX_URI,
+        log_output_path  = os.environ.get("MICTLANX_LOG_PATH", "/log/cryptomesh-mictlanx.log"),
+        capacity_storage = "4GB",
+        client_id        = "cryptomesh",
+        debug            = True,
+        eviction_policy  = "LRU",
+    )
+    return MictlanXStorageService(
+        client=MICTLANX
+    )
+
+
+@pytest_asyncio.fixture(scope="session", autouse=True)
+# @pytest.mark.asyncio
+async def before_all_tests(axo_storage_service: MictlanXStorageService ):
+    # ss = MictlanXStorageService(
+        # bucket_id   = "b1",
+    # )
+    bids = ["test-bucket","source-bucket","sink-bucket","old-bucket","delete-bucket","get-bucket"]
+    for bid in bids:
+        res = await axo_storage_service.client.delete_bucket(bid)
+        print(f"BUCKET [{bid}] was clean")
+    yield
 # --- Helper para generar código Python válido ---
 def get_valid_code() -> str:
     return (
@@ -11,44 +41,51 @@
         "        self.graph = graph\n\n"
         "    def run(self, source, target):\n"
         "        return [source, target]\n"
-=======
-@pytest.mark.asyncio
-async def test_create_active_object(client):
-    dto = ActiveObjectCreateDTO(
-        axo_module="test.module",
-        axo_class_name="TestClass",
-        axo_version=1,
-        axo_alias="TestAlias",
-        axo_bucket_id="test-bucket",
-        axo_code="class TestClass:\n    pass",
-        axo_dependencies=["dependency1", "dependency2"],
-        axo_endpoint_id="endpoint-123",
-        axo_source_bucket_id="source-bucket",
-        axo_sink_bucket_id="sink-bucket",
-        axo_uri="http://example.com/axo",
-        axo_is_read_only=False,
-        axo_key="test-key",
-
->>>>>>> ffa69934
     )
 
 
 @pytest.mark.asyncio
 async def test_create_active_object_with_code_generates_schema_and_functions(client):
     dto = ActiveObjectCreateDTO(
-<<<<<<< HEAD
-        axo_module="algo.module",
-        axo_class_name="BellmanFord",
-        axo_version=1,
+        axo_module           = "algo.module",
+        axo_class_name       = "BellmanFord",
+        axo_version          = 1,
+        axo_microservice_id  = "microservice-1",
+        axo_alias            = "TestAlias",
+        axo_bucket_id        = "test-bucket",
+        axo_code             = "class TestClass:\n    pass",
+        axo_dependencies     = ["dependency1", "dependency2"],
+        axo_endpoint_id      = "endpoint-123",
+        axo_source_bucket_id = "source-bucket",
+        axo_sink_bucket_id   = "sink-bucket",
+        axo_uri              = "http://example.com/axo",
+        axo_is_read_only     = False,
+        axo_key              = "test-key",
+    )
+    payload = dto.model_dump()
+    # payload["axo_code"] = get_valid_code()  # aseguramos string válido
+
+    res = await client.post("/api/v1/active-objects/", json=payload)
+    assert res.status_code == 201, res.text
+    data = res.json()
+    print("DATA",data)
+    # Verifica que se haya generado schema
+    assert "axo_schema" in data
+    assert "init" in data["axo_schema"]
+    assert "methods" in data["axo_schema"]
+
+
+
+@pytest.mark.asyncio
+async def test_create_active_object_with_invalid_code_does_not_crash(client):
+    dto = ActiveObjectCreateDTO(
+        axo_module="broken.module",
+        axo_class_name="BrokenClass",
         axo_microservice_id="microservice-1",
-        axo_code=get_valid_code(),
-=======
-        axo_module           = "get.module",
-        axo_class_name       = "GetClass",
+        axo_code="this is not python code",  # inválido
         axo_version          = 1,
         axo_alias            = "GetAlias",
         axo_bucket_id        = "get-bucket",
-        axo_code             = "class GetClass:\n    pass",
         axo_dependencies     = ["dependencyA", "dependencyB"],
         axo_endpoint_id      = "endpoint-456",
         axo_source_bucket_id = "get-source-bucket",
@@ -56,56 +93,8 @@
         axo_uri              = "http://example.com/get",
         axo_is_read_only     = False,
         axo_key              = "get-key",
->>>>>>> ffa69934
     )
     payload = dto.model_dump()
-    payload["axo_code"] = get_valid_code()  # aseguramos string válido
-
-    res = await client.post("/api/v1/active-objects/", json=payload)
-    assert res.status_code == 201, res.text
-    data = res.json()
-
-    # Verifica que se haya generado schema
-    assert "axo_schema" in data
-    assert "init" in data["axo_schema"]
-    assert "methods" in data["axo_schema"]
-    assert "run" in data["axo_schema"]["methods"]
-
-    # Verifica que se hayan generado functions
-    assert len(data["functions"]) > 0
-    assert any(f["name"] == "run" for f in data["functions"])
-
-
-@pytest.mark.asyncio
-<<<<<<< HEAD
-async def test_create_active_object_with_invalid_code_does_not_crash(client):
-    dto = ActiveObjectCreateDTO(
-        axo_module="broken.module",
-        axo_class_name="BrokenClass",
-        axo_version=1,
-        axo_microservice_id="microservice-1",
-        axo_code="this is not python code",  # inválido
-=======
-async def test_update_active_object(client):
-    # Crear primero
-    create_dto = ActiveObjectCreateDTO(
-        axo_module           = "old.module",
-        axo_class_name       = "OldClass",
-        axo_version          = 1,
-        axo_alias            = "OldAlias",
-        axo_bucket_id        = "old-bucket",
-        axo_code             = "class OldClass:\n    pass",
-        axo_dependencies     = ["oldDependency"],
-        axo_endpoint_id      = "endpoint-789",
-        axo_source_bucket_id = "old-source-bucket",
-        axo_sink_bucket_id   = "old-sink-bucket",
-        axo_uri              = "http://example.com/old",
-        axo_is_read_only     = False,
-        axo_key              = "old-key",
->>>>>>> ffa69934
-    )
-    payload = dto.model_dump()
-    payload["axo_code"] = "this is not python code"
 
     res = await client.post("/api/v1/active-objects/", json=payload)
     # Dependiendo de tu handler puede ser 400 o 422 si atrapas SyntaxError
@@ -113,16 +102,37 @@
 
 
 @pytest.mark.asyncio
-<<<<<<< HEAD
-async def test_schema_endpoint_returns_and_updates(client):
-    # Crear con código válido
-    dto = ActiveObjectCreateDTO(
-        axo_module="schema.module",
-        axo_class_name="SchemaClass",
-        axo_version=1,
-        axo_microservice_id="microservice-1",
-        axo_code=get_valid_code(),
-=======
+async def test_update_active_object(client):
+    # Crear primero
+    create_dto = ActiveObjectCreateDTO(
+        axo_module           = "old.module",
+        axo_class_name       = "OldClass",
+        axo_version          = 1,
+        axo_alias            = "axo_old_alias",
+        axo_bucket_id        = "old-bucket",
+        axo_code             = "class OldClass:\n    pass",
+        axo_dependencies     = ["oldDependency"],
+        axo_endpoint_id      = "endpoint-789",
+        axo_source_bucket_id = "old-source-bucket",
+        axo_sink_bucket_id   = "old-sink-bucket",
+        axo_uri              = "axo://example/old",
+        axo_is_read_only     = False,
+        axo_key              = "old-key",
+        axo_microservice_id   = "old-microservice"
+    )
+    payload = create_dto.model_dump()
+
+    res = await client.post("/api/v1/active-objects/", json=payload)
+    assert res.status_code == 201, res.text
+    data_updated = res.json()
+    active_object_id = data_updated["active_object_id"]
+    update_res = await client.put(f"/api/v1/active-objects/{active_object_id}/", json=data_updated)
+    assert update_res.status_code == 200
+    data_updated = update_res.json()
+    assert data_updated["axo_class_name"] == data_updated["axo_class_name"]
+    assert data_updated["axo_version"] == data_updated["axo_version"]
+
+@pytest.mark.asyncio
 async def test_delete_active_object(client):
     # Crear primero
     create_dto = ActiveObjectCreateDTO(
@@ -139,18 +149,15 @@
         axo_uri              = "http://example.com/delete",
         axo_is_read_only     = False,
         axo_key              = "delete-key",
->>>>>>> ffa69934
+        axo_microservice_id   = "delete-microservice"
     )
-    payload = dto.model_dump()
-    payload["axo_code"] = get_valid_code()
+    create_res = await client.post("/api/v1/active-objects/", json=create_dto.model_dump())
+    active_object_id = create_res.json()["active_object_id"]
 
-    res = await client.post("/api/v1/active-objects/", json=payload)
-    assert res.status_code == 201, res.text
-    ao_id = res.json()["active_object_id"]
+    # Borrar
+    delete_res = await client.delete(f"/api/v1/active-objects/{active_object_id}/")
+    assert delete_res.status_code == 204
 
-    # Pedir el schema vía endpoint
-    schema_res = await client.get(f"/api/v1/active-objects/{ao_id}/schema")
-    assert schema_res.status_code == 200, schema_res.text
-    schema = schema_res.json()
-    assert "methods" in schema
-    assert "run" in schema["methods"]+    # Verificar que ya no existe
+    get_res = await client.get(f"/api/v1/active-objects/{active_object_id}/")
+    assert get_res.status_code == 404