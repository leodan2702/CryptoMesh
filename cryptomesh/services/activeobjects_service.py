import time as T
from typing import List,Dict
import ast
from datetime import datetime, timezone

from cryptomesh.models import ActiveObjectModel, FunctionModel, ParameterSpec
from cryptomesh.repositories.activeobjects_repository import ActiveObjectsRepository
from cryptomesh.log.logger import get_logger
from cryptomesh.errors import (
    CryptoMeshError,
    NotFoundError,
    ValidationError,
    CreationError,
)
from cryptomesh.dtos import SchemaDTO
from cryptomesh.utils import Utils


L = get_logger(__name__)


class ActiveObjectsService:
    """
    Servicio encargado de gestionar los Active Objects en la base de datos.
    """

    def __init__(self, repository: ActiveObjectsRepository):
        self.repository = repository

    # ----------------------------
    # Helpers
    # ----------------------------
    @staticmethod
    def normalize_functions(functions) -> List[dict]:
        """
        Asegura que todos los elementos sean FunctionModel y devuelve dicts listos para Mongo.
        """
        normalized = []
        for f in functions:
            if isinstance(f, FunctionModel):
                normalized.append(f.model_dump(exclude_none=True))
            elif isinstance(f, dict):
                normalized.append(FunctionModel(**f).model_dump(exclude_none=True))
            else:
                raise TypeError(f"Invalid function type: {type(f)}")
        return normalized

    async def create_active_object(self, active_object: ActiveObjectModel) -> ActiveObjectModel:
        t1 = T.time()
        if await self.repository.get_by_id(active_object.active_object_id, id_field="active_object_id"):
            elapsed = round(T.time() - t1, 4)
            L.error({
                "event": "ACTIVE_OBJECT.CREATE.FAIL",
                "reason": "Already exists",
                "active_object_id": active_object.active_object_id,
                "time": elapsed
            })
            raise ValidationError(f"ActiveObject '{active_object.active_object_id}' already exists")

        if active_object.axo_code:
            try:
                # Generar axo_schema y functions
                active_object.axo_schema = self.extract_schema_from_code(active_object.axo_code)
                functions = self.extract_functions_from_code(active_object.axo_code)
                active_object.functions = [
                    f if isinstance(f, FunctionModel) else FunctionModel(**f)
                    for f in functions
                ]
            except Exception as e:
                elapsed = round(T.time() - t1, 4)
                L.error({
                    "event": "ACTIVE_OBJECT.CREATE.FAIL",
                    "reason": str(e),
                    "active_object_id": active_object.active_object_id,
                    "time": elapsed
                })
                raise CryptoMeshError(f"Failed to create ActiveObject '{active_object.active_object_id}': {str(e)}")


        created = await self.repository.create(active_object)
        elapsed = round(T.time() - t1, 4)

        if not created:
            raise CreationError(f"Failed to create ActiveObject '{active_object.active_object_id}'")

        L.info({
            "event": "ACTIVE_OBJECT.CREATED",
            "active_object_id": active_object.active_object_id,
            "time": elapsed
        })
        return created

    async def list_active_objects(self) -> List[ActiveObjectModel]:
        aos = await self.repository.get_all()
        for ao in aos:
            if ao.functions:
                ao.functions = [
                    f if isinstance(f, FunctionModel) else FunctionModel(**f)
                    for f in ao.functions
                ]
        return aos

    async def get_active_object(self, active_object_id: str) -> ActiveObjectModel:
        ao = await self.repository.get_by_id(active_object_id, id_field="active_object_id")
        if not ao:
            raise NotFoundError(active_object_id)

        if ao.functions:
            ao.functions = [
                f if isinstance(f, FunctionModel) else FunctionModel(**f)
                for f in ao.functions
            ]
        return ao

    async def update_active_object(self, active_object_id: str, updates: dict) -> ActiveObjectModel:
        ao_exist = await self.repository.get_by_id(active_object_id, id_field="active_object_id")
        if not ao_exist:
            raise NotFoundError(active_object_id)

        if "axo_code" in updates and updates["axo_code"]:
            try:
                updates["axo_schema"] = self.extract_schema_from_code(updates["axo_code"])
                functions = self.extract_functions_from_code(updates["axo_code"])
                updates["functions"] = self.normalize_functions(functions)
            except Exception as e:
                raise CryptoMeshError(f"Failed to update ActiveObject '{active_object_id}': {str(e)}")

        updated = await self.repository.update({"active_object_id": active_object_id}, updates)
        if not updated:
            raise CryptoMeshError(f"Failed to update ActiveObject '{active_object_id}'")
        return updated

    async def delete_active_object(self, active_object_id: str) -> dict:
        if not await self.repository.get_by_id(active_object_id, id_field="active_object_id"):
            raise NotFoundError(active_object_id)
        success = await self.repository.delete({"active_object_id": active_object_id})
        if not success:
            raise CryptoMeshError(f"Failed to delete ActiveObject '{active_object_id}'")
        return {"detail": f"ActiveObject '{active_object_id}' deleted"}

<<<<<<< HEAD
    async def list_by_microservice(self, microservice_id: str) -> List[ActiveObjectModel]:
        return await self.repository.get_by_filter({"axo_microservice_id": microservice_id})

    @staticmethod
    def extract_schema_from_code(code: str) -> dict:
        """
        Extrae un esquema estructurado de parámetros desde el código.
        Devuelve un dict con init y métodos (cada uno con lista de parámetros).
        """
        try:
            tree = ast.parse(code)
        except SyntaxError as e:
            raise ValidationError(f"Invalid axo_code syntax: {e}")

        schema = {"init": [], "methods": {}}

        for node in tree.body:
            if isinstance(node, ast.ClassDef):
                for func in node.body:
                    if isinstance(func, (ast.FunctionDef, ast.AsyncFunctionDef)):
                        params = []
                        total_args = func.args.args
                        defaults = func.args.defaults
                        num_required = len(total_args) - len(defaults)

                        for i, arg in enumerate(total_args):
                            if arg.arg == "self":
                                continue

                            # Tipo por annotation si existe
                            param_type = "Any"
                            if arg.annotation:
                                param_type = getattr(arg.annotation, "id", None) or "Any"

                            # Default y required
                            default_value = None
                            required = True
                            if i >= num_required:
                                default_index = i - num_required
                                default_node = defaults[default_index]
                                try:
                                    default_value = ast.literal_eval(default_node)
                                    required = False
                                except Exception:
                                    default_value = None

                            params.append(ParameterSpec(
                                name=arg.arg,
                                type=param_type,
                                description=None,  # luego puedes enriquecer con docstrings
                                required=required,
                                default=default_value
                            ).model_dump())

                        if func.name == "__init__":
                            schema["init"] = params
                        else:
                            schema["methods"][func.name] = params

        return schema


    @staticmethod
    def extract_functions_from_code(code: str) -> List[FunctionModel]:
        """
        Convierte funciones de un OA en FunctionModel con init_params + call_params.
        """
        try:
            tree = ast.parse(code)
        except SyntaxError as e:
            raise ValidationError(f"Invalid axo_code syntax: {e}")

        functions: List[FunctionModel] = []
        init_params: List[ParameterSpec] = []

        for node in tree.body:
            if isinstance(node, ast.ClassDef):
                for func in node.body:
                    if isinstance(func, (ast.FunctionDef, ast.AsyncFunctionDef)):
                        params: List[ParameterSpec] = []
                        total_args = func.args.args
                        defaults = func.args.defaults
                        num_required = len(total_args) - len(defaults)

                        for i, arg in enumerate(total_args):
                            if arg.arg == "self":
                                continue

                            # Tipo por annotation
                            param_type = "Any"
                            if arg.annotation:
                                param_type = getattr(arg.annotation, "id", None) or "Any"

                            # Default y required
                            default_value = None
                            required = True
                            if i >= num_required:
                                default_index = i - num_required
                                default_node = defaults[default_index]
                                try:
                                    default_value = ast.literal_eval(default_node)
                                    required = False
                                except Exception:
                                    default_value = None

                            params.append(ParameterSpec(
                                name=arg.arg,
                                type=param_type,
                                description=None,
                                required=required,
                                default=default_value
                            ))

                        if func.name == "__init__":
                            init_params = params
                        else:
                            functions.append(
                                FunctionModel(
                                    name=func.name,
                                    init_params=init_params,
                                    call_params=params
                                )
                            )

        return functions
=======
>>>>>>> ffa69934
<|MERGE_RESOLUTION|>--- conflicted
+++ resolved
@@ -60,8 +60,9 @@
         if active_object.axo_code:
             try:
                 # Generar axo_schema y functions
-                active_object.axo_schema = self.extract_schema_from_code(active_object.axo_code)
-                functions = self.extract_functions_from_code(active_object.axo_code)
+                active_object.axo_schema = Utils.extract_schema_from_code(active_object.axo_code).model_dump()
+                
+                functions = Utils.extract_functions_from_code(active_object.axo_code)
                 active_object.functions = [
                     f if isinstance(f, FunctionModel) else FunctionModel(**f)
                     for f in functions
@@ -119,9 +120,10 @@
 
         if "axo_code" in updates and updates["axo_code"]:
             try:
-                updates["axo_schema"] = self.extract_schema_from_code(updates["axo_code"])
-                functions = self.extract_functions_from_code(updates["axo_code"])
-                updates["functions"] = self.normalize_functions(functions)
+                updates["axo_schema"] = Utils.extract_schema_from_code(updates["axo_code"]).model_dump()
+                functions = Utils.extract_functions_from_code(updates["axo_code"])
+                functions_dicts = [ fo.model_dump() for fo in functions]
+                updates["functions"] = self.normalize_functions(functions_dicts)
             except Exception as e:
                 raise CryptoMeshError(f"Failed to update ActiveObject '{active_object_id}': {str(e)}")
 
@@ -138,131 +140,5 @@
             raise CryptoMeshError(f"Failed to delete ActiveObject '{active_object_id}'")
         return {"detail": f"ActiveObject '{active_object_id}' deleted"}
 
-<<<<<<< HEAD
     async def list_by_microservice(self, microservice_id: str) -> List[ActiveObjectModel]:
-        return await self.repository.get_by_filter({"axo_microservice_id": microservice_id})
-
-    @staticmethod
-    def extract_schema_from_code(code: str) -> dict:
-        """
-        Extrae un esquema estructurado de parámetros desde el código.
-        Devuelve un dict con init y métodos (cada uno con lista de parámetros).
-        """
-        try:
-            tree = ast.parse(code)
-        except SyntaxError as e:
-            raise ValidationError(f"Invalid axo_code syntax: {e}")
-
-        schema = {"init": [], "methods": {}}
-
-        for node in tree.body:
-            if isinstance(node, ast.ClassDef):
-                for func in node.body:
-                    if isinstance(func, (ast.FunctionDef, ast.AsyncFunctionDef)):
-                        params = []
-                        total_args = func.args.args
-                        defaults = func.args.defaults
-                        num_required = len(total_args) - len(defaults)
-
-                        for i, arg in enumerate(total_args):
-                            if arg.arg == "self":
-                                continue
-
-                            # Tipo por annotation si existe
-                            param_type = "Any"
-                            if arg.annotation:
-                                param_type = getattr(arg.annotation, "id", None) or "Any"
-
-                            # Default y required
-                            default_value = None
-                            required = True
-                            if i >= num_required:
-                                default_index = i - num_required
-                                default_node = defaults[default_index]
-                                try:
-                                    default_value = ast.literal_eval(default_node)
-                                    required = False
-                                except Exception:
-                                    default_value = None
-
-                            params.append(ParameterSpec(
-                                name=arg.arg,
-                                type=param_type,
-                                description=None,  # luego puedes enriquecer con docstrings
-                                required=required,
-                                default=default_value
-                            ).model_dump())
-
-                        if func.name == "__init__":
-                            schema["init"] = params
-                        else:
-                            schema["methods"][func.name] = params
-
-        return schema
-
-
-    @staticmethod
-    def extract_functions_from_code(code: str) -> List[FunctionModel]:
-        """
-        Convierte funciones de un OA en FunctionModel con init_params + call_params.
-        """
-        try:
-            tree = ast.parse(code)
-        except SyntaxError as e:
-            raise ValidationError(f"Invalid axo_code syntax: {e}")
-
-        functions: List[FunctionModel] = []
-        init_params: List[ParameterSpec] = []
-
-        for node in tree.body:
-            if isinstance(node, ast.ClassDef):
-                for func in node.body:
-                    if isinstance(func, (ast.FunctionDef, ast.AsyncFunctionDef)):
-                        params: List[ParameterSpec] = []
-                        total_args = func.args.args
-                        defaults = func.args.defaults
-                        num_required = len(total_args) - len(defaults)
-
-                        for i, arg in enumerate(total_args):
-                            if arg.arg == "self":
-                                continue
-
-                            # Tipo por annotation
-                            param_type = "Any"
-                            if arg.annotation:
-                                param_type = getattr(arg.annotation, "id", None) or "Any"
-
-                            # Default y required
-                            default_value = None
-                            required = True
-                            if i >= num_required:
-                                default_index = i - num_required
-                                default_node = defaults[default_index]
-                                try:
-                                    default_value = ast.literal_eval(default_node)
-                                    required = False
-                                except Exception:
-                                    default_value = None
-
-                            params.append(ParameterSpec(
-                                name=arg.arg,
-                                type=param_type,
-                                description=None,
-                                required=required,
-                                default=default_value
-                            ))
-
-                        if func.name == "__init__":
-                            init_params = params
-                        else:
-                            functions.append(
-                                FunctionModel(
-                                    name=func.name,
-                                    init_params=init_params,
-                                    call_params=params
-                                )
-                            )
-
-        return functions
-=======
->>>>>>> ffa69934
+        return await self.repository.get_by_filter({"axo_microservice_id": microservice_id})