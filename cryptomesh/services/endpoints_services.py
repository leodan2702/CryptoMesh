--- conflicted
+++ resolved
@@ -210,16 +210,7 @@
             "time": elapsed
         })
         
-<<<<<<< HEAD
         return endpoint        
-=======
-        return endpoint
-
-    
-
-
-        
->>>>>>> 03345e01
 
     async def update_endpoint(self, endpoint_id: str, updates: dict): 
         t1 = T.time()
