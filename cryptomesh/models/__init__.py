from datetime import datetime,timezone
from pydantic import BaseModel, Field
from typing import List, Dict

class ResourcesModel(BaseModel):
    cpu: int
    ram: str
    
class StorageModel(BaseModel):
    capacity: str
    storage_id: str
    source_path: str
    sink_path: str

class RoleModel(BaseModel):
    role_id: str
    name: str
    description: str
    permissions: List[str]
    created_at: datetime = Field(default_factory=lambda: datetime.now(timezone.utc))

class SecurityPolicyModel(BaseModel):
    sp_id: str
    roles: List[str]  # Referencias a RoleModel
    requires_authentication: bool
    created_at: datetime = Field(default_factory=lambda: datetime.now(timezone.utc))

class EndpointModel(BaseModel):
    endpoint_id: str
    name: str
    image: str
    resources: ResourcesModel # resource_id
<<<<<<< HEAD
    security_policy: SecurityPolicyModel  # sp_id
    created_at: datetime = Field(default_factory=datetime.utcnow)
=======
    security_policy: str  # sp_id
    created_at: datetime = Field(default_factory=lambda: datetime.now(timezone.utc))
>>>>>>> cc79f78d
    policy_id: str

class EndpointStateModel(BaseModel):
    state_id: str
    endpoint_id: str
    state: str
    metadata: Dict[str, str]
    timestamp: datetime = Field(default_factory=lambda:datetime.now(timezone.utc))

class ServiceModel(BaseModel):
    service_id: str
    security_policy: SecurityPolicyModel # sp_id
    microservices: List[str]  # Lista de microservice_id
    resources: ResourcesModel  # resource_id
    created_at: datetime = Field(default_factory=lambda:datetime.now(timezone.utc))
    policy_id: str

class MicroserviceModel(BaseModel):
    microservice_id: str
    service_id: str
    functions: List[str]  # Lista de function_id
    resources: ResourcesModel  # resource_id
    created_at: datetime = Field(default_factory=lambda:datetime.now(timezone.utc))
    policy_id: str

class FunctionModel(BaseModel):
    function_id: str
    microservice_id: str
    image: str
    resources: ResourcesModel  #INCRUSTADO
    storage: StorageModel      #INCRUSTADO
    endpoint_id: str
    deployment_status: str
    created_at: datetime = Field(default_factory=lambda:datetime.now(timezone.utc))
    policy_id: str

class FunctionStateModel(BaseModel):
    state_id: str
    function_id: str
    state: str
    metadata: Dict[str, str]
    timestamp: datetime = Field(default_factory=lambda:datetime.now(timezone.utc))

class FunctionResultModel(BaseModel):
    state_id: str
    function_id: str
    metadata: Dict[str, str]
    timestamp: datetime = Field(default_factory=lambda:datetime.now(timezone.utc))




<|MERGE_RESOLUTION|>--- conflicted
+++ resolved
@@ -30,13 +30,8 @@
     name: str
     image: str
     resources: ResourcesModel # resource_id
-<<<<<<< HEAD
-    security_policy: SecurityPolicyModel  # sp_id
-    created_at: datetime = Field(default_factory=datetime.utcnow)
-=======
     security_policy: str  # sp_id
     created_at: datetime = Field(default_factory=lambda: datetime.now(timezone.utc))
->>>>>>> cc79f78d
     policy_id: str
 
 class EndpointStateModel(BaseModel):
